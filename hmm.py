#!/usr/bin/env python3

"""
-------------------------------------------------------------------------------
Classes to implement a Hidden Markov Model (HMM). 
-------------------------------------------------------------------------------
"""
import numpy as np
import csv
import time

import sys        # for sys.argv
from scipy.stats import multivariate_normal
import matplotlib
import matplotlib.pyplot as plt

import random
import re
import itertools # for product

try:
    from scipy.misc  import logsumexp
except ImportError:
    def logsumexp(x,**kwargs):
        return np.log(np.sum(np.exp(x),**kwargs))

import unittest
import logging
logging.basicConfig(level=logging.DEBUG)
'''
you can set the logging level from a command-line option such as:
  --log=INFO
'''

#============================================================================
class Hmm():
    """ Hidden Markov Model
        Transition T and emission E probabilities (weights) are in log format,
        and are fully populated np arrays (not sparse).
        
    """
    
    #---------------------------------------------------------------------------
    def __init__(s): 
        """       
        """
        s.k = 0   # number of states
        s.d = 0   # number of outputs
        
        # Emission log probability E_kd[cur_state,output]
        s.E_kd = np.ones((s.k,s.d), dtype=float) 

        # Transition log probability T_kk[cur_state,next_state]
        s.T_kk = np.ones((s.k,s.k), dtype=float)
        
        # Prior log probability P_k[state]
        s.P_k  = np.ones((s.k), dtype=float)    
        
        s.X_mat_test  = [np.zeros(0)] # list of np.array of output sequences
        s.X_mat_train = [np.zeros(0)] # list of np.array of output sequences

        s.Y_mat_test  = [np.zeros(0)] # list of np.array of state sequences
        s.Y_mat_train = [np.zeros(0)] # list of np.array of state sequences
    
    #---------------------------------------------------------------------------
    def __str__(s):
        out = '------------------------------------\n'
        out += 'hmm data: (#states = ' + str(s.k)
        out += ', #outputs = ' + str(s.d) +')'
        out += '\n------------\nT_kk = \n' + str(s.T_kk)
        out += '\n------------\nE_kd = \n' + str(s.E_kd)
        out += '\n------------\nP_k = \n' + str(s.P_k)
        return out

    #---------------------------------------------------------------------------
    def initialize_weights(s,k_,d_):
        s.k = k_   # number of states
        s.d = d_   # number of outputs
        
        # Emission log probability E_kd[cur_state,output]
        s.E_kd = np.ones((s.k,s.d), dtype=float) * np.log(1./s.d)

        # Transition log probability T_kk[cur_state,next_state]
        s.T_kk = np.ones((s.k,s.k), dtype=float) * np.log(1./s.k)
        
        # Prior log probability P_k[state]
        s.P_k  = np.ones((s.k), dtype=float) * np.log(1./s.k)
        
    #--------------------------------------------------------------
    def parse_weight_file(s,filename):
        """
        T and E parameters loaded from filename. Default value entered
        for weight matrix elements not specified.
        """
        logging.debug('parse_weight_file: ' + filename)

        with open(filename) as f:
            first_line = f.readline()
            first_tokens = first_line.split(',')
            k = int(first_tokens[0])
            d = int(first_tokens[1])
            s.initialize_weights(k,d)
            for line in f:
                sline = line.split(" ")
                preamble = sline[0].split("_")
        
                if preamble[0] == 'T':
                    cur_state  = int(preamble[1])
                    next_state = int(preamble[2])
                    s.T_kk[cur_state,next_state] = float(sline[1]) 
        
                elif preamble[0] == 'E':
                    state  = int(preamble[1])
                    output = int(preamble[2])
                    s.E_kd[state,output] = float(sline[1]) 
                
                else:  
                    assert(True), "ERROR: unknown weight file entry"  
                    
        s.log_normalize(s.T_kk)
        s.log_normalize(s.E_kd)
        s.log_normalize(s.P_k)        
        
    #---------------------------------------------------------------------------
    def parse_data_file(s,filename):
        """ returns np.array of points """
        logging.debug('parse_data_file: ' + filename)
        with open("unittest.seq1") as f:
            seq = []
            for line in f:
                #sline = line.split(', ')
                sline = re.findall(r'[^,;\s]+', line)
                assert(len(sline) == 1) # TODO: handle multidim output 
                seq.append(int(sline[0]))
        return np.array(seq)    

    #--------------------------------------------------------------
    def log_normalize(s, M):
        """ given an array of log probabilities M, biases all elements equally 
            in order to normalize.
            M should be a 1D or 2D numpy array.
        """

        M[np.isnan(M)] = -200
        if(len(M.shape) == 1):
            Z = logsumexp(M)
            M -= Z            
        else:
            # row-wise probabilities must sum to 1 
            # for rowi in range(M.shape[0]):
            #     z= logsumexp(M[rowi,:])
            #     M[rowi,:] -= z            
            Z = logsumexp(M,axis=1) # sum over row, col is wildcard
            M -= Z[:,np.newaxis]    # broadcast row-wise
            
    #------------------------------------------------------------------
    def p_Z(s, Z_n):        
        """ return log[P(Z)], the log probability of the sequence of 
            states Zn.
        """
        from_indices = list(Z_n[:-1]) # concat
        to_indices = Z_n[1:]        
        p = np.sum(s.T_kk[from_indices,to_indices]) + s.P_k[Z_n[0]]
        return p   
    
    #------------------------------------------------------------------
    def p_XZ(self, X_n, Z_n):
        """ return log[P(X,Y)], the log prob of observations X with states Z """
        # make sure input is in index format
            
        pX = np.sum(self.E_kd[Z_n,X_n])
        p = self.p_Z(Z_n) + pX
        return p                                
            
    #---------------------------------------------------------------------------
    def viterbi_for(s, X):
        """
        Given observation X, and valid E,T, computes most likely Z.
        This is the easy to understand version with for loops. It is slower
        than the numpy vectorized version.
        
        We basically scan over time, for each state, calculating the probability
        of coming from each of the possible previous states. (ie. a trellis).
        
        v_nk[t,q] = log P(o1,o2...ot,q1,q2..qt=q|T,E)
   
        selecting the most probable q's as we progress over t
        """
        
        # Initialize
        v_nk = np.zeros((len(X),s.k)) 
        v_current_k = np.zeros(s.k) 
        bt_nk = np.zeros((len(X),s.k),dtype=int) # backtrace table
        Z_n = np.empty(len(X),dtype=int)
        
        # t = 0
        for state in range(s.k):
            v_nk[0,state] = s.P_k[state] + s.E_kd[state,X[0]]

        # t > 0
        for t in range(1,len(X)):
            for cur_state in range(s.k):
                for last_state in range(s.k):
                    v_current_k[last_state] = v_nk[t-1,last_state] + \
                                              s.T_kk[last_state,cur_state] + \
                                              s.E_kd[cur_state,X[t]]
                v_nk[t,cur_state] = np.amax(v_current_k)   # the max value
                bt_nk[t,cur_state] = np.argmax(v_current_k) # index of max value
 
        # t = last
        t = len(X) - 1
        v_max, v_max_q = np.amax(v_nk[t,:]), np.argmax(v_nk[t,:])
        
        # backtrace
        Z_n[t] = v_max_q
        for t in range(len(X)-2,-1,-1):
            Z_n[t] = bt_nk[t+1,Z_n[t+1]]

        return Z_n, v_max
 
    #---------------------------------------------------------------------------
    def viterbi_v(s, X):
        """
        Given observation X, and valid E,T, computes most likely Z.
        This is the easy to understand version with for loops. It is slower
        than the numpy vectorized version.
        
        We basically scan over time, for each state, calculating the probability
        of coming from each of the possible previous states. (ie. a trellis).
        
        v_nk[t,q] = log P(o1,o2...ot,q1,q2..qt=q|T,E)
   
        selecting the most probable q's as we progress over t
        """
        
        # Initialize
        v_nk = np.zeros((len(X),s.k)) 
        v_current_k = np.zeros(s.k) 
        bt_nk = np.zeros((len(X),s.k),dtype=int) # backtrace table
        Z_n = np.empty(len(X),dtype=int)
        
        # t = 0
        v_nk[0,:] = s.P_k + s.E_kd[:,X[0]]

        # t > 0
        for t in range(1,len(X)):
            v_t = s.T_kk + s.E_kd[:,X[t]] + v_nk[t-1,:,np.newaxis]
            v_nk[t,:], bt_nk[t,:] = np.amax(v_t,axis=0), np.argmax(v_t,axis=0)
 
        # t = last
        t = len(X) - 1
        v_max, v_max_q = np.amax(v_nk[t,:]), np.argmax(v_nk[t,:])
        
        # backtrace
        Z_n[t] = v_max_q
        for t in range(len(X)-2,-1,-1):
            Z_n[t] = bt_nk[t+1,Z_n[t+1]]

        return Z_n, v_max    
    #---------------------------------------------------------------------------
    def forward_for(s, X):
        """
            Given observation X, and valid E,T, returns the forward probability
            alpha = a, in matrix form.
    
            a_nk[time t,tag j] = logsum P(o1,o2...ot,qt=j|T,E)
        """
        
        # Initialize
        a_nk = np.zeros((len(X),s.k)) 
        a_current_k = np.zeros(s.k) 
                
        # t = 0
        for state in range(s.k):
            a_nk[0,state] = s.P_k[state] + s.E_kd[state,X[0]]

        # t > 0
        for t in range(1,len(X)):
            for cur_state in range(s.k):
                for last_state in range(s.k):
                    a_current_k[last_state] = a_nk[t-1,last_state] + \
                                              s.T_kk[last_state,cur_state] + \
                                              s.E_kd[cur_state,X[t]]
                a_nk[t,cur_state] = logsumexp(a_current_k)   # the max value

        return a_nk
    
    #---------------------------------------------------------------------------
    def forward_v(s, X):
        """
            Given observation X, and valid E,T, returns the forward probability
            alpha = a, in matrix form.
    
            a_nk[time t,tag j] = logsum P(o1,o2...ot,qt=j|T,E)
        """
        
        # Initialize
        a_nk = np.zeros((len(X),s.k)) 
        a_current_k = np.zeros(s.k) 
                
        # t = 0
        a_nk[0,:] = s.P_k[:] + s.E_kd[:,X[0]]

        # t > 0
        for t in range(1,len(X)):       
            a_current_k = s.T_kk + s.E_kd[:,X[t]] + a_nk[t-1,:,np.newaxis]
            a_nk[t,:] = logsumexp(a_current_k,axis=0)            

        return a_nk
    
    #---------------------------------------------------------------------------
    def backward_for(s, X):
        """  
            Given observation X, and valid E,T, returns the backward probability
            beta = b.
            b[t,j] = logsum P(ot+1, ot+2... oT |T,E, tth hidden state = j)
            b[t,j] = logsumexp(b[t+1,:] + T[j,:] + E[X[t+1],:])
        """       
        
        # Initialize
        b_nk = np.zeros((len(X),s.k)) 
        b_current_k = np.zeros(s.k) 
                
        for t in range(len(X)-2,-1,-1):
            for cur_state in range(s.k):
                for last_state in range(s.k):
                    b_current_k[last_state] = b_nk[t+1,last_state] + \
                                              s.T_kk[last_state,cur_state] + \
                                              s.E_kd[cur_state,X[t+1]]
                b_nk[t,cur_state] = logsumexp(b_current_k)   # the max value

        return b_nk
    
    #---------------------------------------------------------------------------
    def backward_v(s, X):
        """  
            Given observation X, and valid E,T, returns the backward probability
            beta = b.
            b[t,j] = logsum P(ot+1, ot+2... oT |T,E, tth hidden state = j)
            b[t,j] = logsumexp(b[t+1,:] + T[j,:] + E[:,X[t+1]])
        """       
        
        # Initialize
        b_nk = np.zeros((len(X),s.k)) 
        b_current_k = np.zeros(s.k)

        # Starting at T-1 and going backwards...
        for t in range(len(X)-2,-1,-1): 
            b_current_k = b_nk[t+1,:,np.newaxis] + s.T_kk + s.E_kd[:,X[t+1]]
            b_nk[t,:] = logsumexp(b_current_k,axis=0)

        return b_nk
    
    
    #---------------------------------------------------------------------------
<<<<<<< HEAD
    def e_step(s):
        """ calculate responsibilities [s.Resp_nk] 
            based on 
            parameters [s.E_kd, s.T_kk, s.P_k] 
        """
        pass
            
        
=======
    def em_train(s, X):
        pass # TODO
>>>>>>> 591f8dfd
    
    #---------------------------------------------------------------------------
    def m_step(s):
        """ calculate parameters [s.E_kd, s.T_kk, s.P_k] 
            based on 
            responsibilities [s.Resp_nk]
        """
        pass

    #---------------------------------------------------------------------------
    def em_train(s, n_iter):
        """ train parameters using em algorithm """
        for i in n_iter:
            s.e_step()
            s.m_step()
    
    #---------------------------------------------------------------------------
    def mle_train(s, smoothing_count=0):
        """ Calculates parameters: [s.E_kd, s.T_kk, s.P_k] 
            given:                 [s.X_mat_train, s.Y_mat_train]
            
            Each of the probabilities is determined solely by counts. After 
            counting, probabilities are normalized and converted to log.
        """
    
        assert(s.X_mat_train.shape[0] == s.Y_mat_train.shape[0]), \
              "ERROR: bad s.Y_mat_train.shape[0]" 
        
        self.P_k *= 0
        self.T_kk *= 0
        self.E_kd *= 0

        self.T_kk += smoothing_cnt 
        self.E_kd += smoothing_cnt
        
        # Main loop for counting
        for X,Y in zip(s.train_X_mat, self.train_Y_mat):    
            self.P_k[Y[0]] += 1
            for t in range(len(X)-1):
                self.T_kk[Y[t],Y[t+1]] += 1
                self.E_kd[Y[t],X[t]] += 1
            self.E_kd[Y[-1],X[-1]] += 1           
    
        self.P_k = np.log(self.P_k)
        self.T_kk = np.log(self.T_kk)
        self.E_kd = np.log(self.E_kd)
    
        self.log_normalize(self.P_k) 
        self.log_normalize(self.T_kk)
        self.log_normalize(self.E_kd)              
        
            
#============================================================================
class TestHmm(unittest.TestCase):
    """ Self testing of each method """
    
    @classmethod
    def setUpClass(self):
        """ runs once before ALL tests """
        print("\n...........unit testing class Hmm..................")

    def setUp(self):
        """ runs once before EACH test """
        pass

    @unittest.skip
    def test_init(self):
        print("\n...testing init(...)")
        hmm = Hmm()
        hmm.initialize_weights(2,3)
        hmm.log_normalize(hmm.T_kk)
        hmm.log_normalize(hmm.E_kd)
        hmm.log_normalize(hmm.P_k)
        
        print(hmm)

    @unittest.skip
    def test_parse_weight_file(self):
        print("\n...testing parse_weight_file(...)")
        hmm = Hmm()
        hmm.parse_weight_file('unittest.weights')
        print(hmm)
        
    @unittest.skip
    def test_parse_data_file(self):
        print("\n...testing parse_data_file(...)")
        hmm = Hmm()
        seq = hmm.parse_data_file('unittest.seq1')
        print(seq)
        
    @unittest.skip
    def test_forward_for(self):
        print("\n...testing forward_for(...)")
<<<<<<< HEAD
        pass

    def test_mle_train(self):
        print("\n...testing m(...)")
        pass


=======
        hmm = Hmm()
        hmm.parse_weight_file('unittest.weights')
        X_n = hmm.parse_data_file('unittest.seq1')        
        print(hmm.forward_for(X_n))
    
    def test_forward_v(self):
        print("\n...testing forward_v(...)")
        hmm = Hmm() # Set up
        hmm.parse_weight_file('unittest.weights')
        X_n = hmm.parse_data_file('unittest.seq1')
        
        # Not vectorized
        t = time.time()
        withFor = hmm.forward_for(X_n)
        unvectorziedTime = time.time() - t
        
        # Vectorized
        t = time.time()
        withV =  hmm.forward_v(X_n)
        vectorziedTime = time.time() - t
        
        print("UnVectorized Time: ", unvectorziedTime)           
        print("Vectorized Time: ", vectorziedTime) 
        print("Speedup = ", unvectorziedTime / vectorziedTime, "x")
        
        if(np.allclose(withV, withFor)): # Check if they're ~equal
            print('Equal! Vectorized and UnVectorized are equal!')
        else:
            print('Not Equal! Vectorized and UnVectorized are not equal!')
            print("V = ", withV)
            print("For = ", withFor)
            
    def test_backward_v(self):
        print("\n...testing backward_v(...)")
        hmm = Hmm() # Set up
        hmm.parse_weight_file('unittest.weights')
        X_n = hmm.parse_data_file('unittest.seq1')
        
        # Not vectorized
        t = time.time()
        withFor = hmm.backward_for(X_n)
        unvectorziedTime = time.time() - t
        
        # Vectorized
        t = time.time()
        withV =  hmm.backward_v(X_n) 
        vectorziedTime = time.time() - t
        
        print("UnVectorized Time: ", unvectorziedTime)           
        print("Vectorized Time: ", vectorziedTime) 
        print("Speedup = ", unvectorziedTime / vectorziedTime, "x")
        
        if(np.allclose(withV, withFor)): # Check if they're ~equal
            print('Equal! Vectorized and UnVectorized are equal!')
        else:
            print('Not Equal! Vectorized and UnVectorized are not equal!')
            print("V = ", withV)
            print("For = ", withFor)    
   
    @unittest.skip
>>>>>>> 591f8dfd
    def test_viterbi_for(self):
        print("\n...testing viterbi_for(...)")
        hmm = Hmm()
        hmm.parse_weight_file('unittest.weights')
        X_n = hmm.parse_data_file('unittest.seq1')
        Z_n, v_max = hmm.viterbi_for(X_n)
        p = hmm.p_XZ(X_n,Z_n)
        print("Z:",Z_n, "v_max:",v_max,"p:",p)
        self.assertAlmostEqual(p, v_max, 3)
        
        # use brute force to check all permutations for a better score
        Zpermutations = list(itertools.product(range(hmm.k), repeat=len(X_n)))
        p_max = -np.inf
        for Z in Zpermutations:
            p = hmm.p_XZ(X_n,Z)
            p_max = max(p,p_max)
            print(Z, "\tp:", p)

        self.assertAlmostEqual(p_max, v_max, 3)        

    def test_viterbi_v(self):
        print("\n...testing viterbi_v(...)")
        
        hmm = Hmm() # Set up
        hmm.parse_weight_file('unittest.weights')
        X_n = hmm.parse_data_file('unittest.seq1')
       
        # With For loops
        t = time.time()
        Z_n_for, v_max_for = hmm.viterbi_for(X_n)
        p_for = hmm.p_XZ(X_n,Z_n_for)
        forTime = time.time() - t
       
        # Vectorized version
        t = time.time()
        Z_n, v_max = hmm.viterbi_v(X_n)
        p = hmm.p_XZ(X_n,Z_n)     
        vTime = time.time() - t   
        
        print("Z_for:",Z_n_for, "v_max_for:",v_max_for,"p_for:",p_for)
        print("Z_vec:",Z_n, "v_max_vec:",v_max,"p_vec:",p)             
        
        print("UnVectorized Time: ", forTime) 
        print("Vectorized Time: ", vTime) 
        print("Speedup = ", forTime / vTime, "x")
        
    def tearDown(self):
        """ runs after each test """
        pass
    
    @classmethod
    def tearDownClass(self):
        print("\n...........unit testing of class Hmm complete..............\n")
        


#===============================================================================
if __name__ == '__main__':
    if (len(sys.argv) > 1):        
        unittest.main()
    else:
        unittest.main()
        <|MERGE_RESOLUTION|>--- conflicted
+++ resolved
@@ -353,20 +353,13 @@
     
     
     #---------------------------------------------------------------------------
-<<<<<<< HEAD
     def e_step(s):
         """ calculate responsibilities [s.Resp_nk] 
             based on 
             parameters [s.E_kd, s.T_kk, s.P_k] 
         """
         pass
-            
-        
-=======
-    def em_train(s, X):
-        pass # TODO
->>>>>>> 591f8dfd
-    
+
     #---------------------------------------------------------------------------
     def m_step(s):
         """ calculate parameters [s.E_kd, s.T_kk, s.P_k] 
@@ -459,15 +452,7 @@
     @unittest.skip
     def test_forward_for(self):
         print("\n...testing forward_for(...)")
-<<<<<<< HEAD
-        pass
-
-    def test_mle_train(self):
-        print("\n...testing m(...)")
-        pass
-
-
-=======
+
         hmm = Hmm()
         hmm.parse_weight_file('unittest.weights')
         X_n = hmm.parse_data_file('unittest.seq1')        
@@ -527,8 +512,13 @@
             print("V = ", withV)
             print("For = ", withFor)    
    
+
+
+    def test_mle_train(self):
+        print("\n...testing m(...)")
+        pass
+
     @unittest.skip
->>>>>>> 591f8dfd
     def test_viterbi_for(self):
         print("\n...testing viterbi_for(...)")
         hmm = Hmm()
